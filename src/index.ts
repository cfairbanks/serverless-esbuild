import { build, BuildResult, BuildOptions } from 'esbuild';
import fs from 'fs-extra';
import globby from 'globby';
import path from 'path';
import pMap from 'p-map';
import { concat, always, memoizeWith, mergeRight } from 'ramda';
import Serverless from 'serverless';
import ServerlessPlugin from 'serverless/classes/Plugin';
import chokidar from 'chokidar';
import anymatch from 'anymatch';

import {
  buildServerlessV3LoggerFromLegacyLogger,
  extractFileNames,
  providerRuntimeMatcher,
} from './helper';
import { packExternalModules } from './pack-externals';
import { pack } from './pack';
import { preOffline } from './pre-offline';
import { preLocal } from './pre-local';
import { trimExtension } from './utils';
import { BUILD_FOLDER, ONLY_PREFIX, SERVERLESS_FOLDER, WORK_FOLDER } from './constants';
import { Configuration, FunctionBuildResult, Plugins, ReturnPluginsFn } from './types';

<<<<<<< HEAD
const DEFAULT_BUILD_OPTIONS: Partial<Configuration> = {
  bundle: true,
  target: 'node12',
  external: [],
  exclude: ['aws-sdk'],
  nativeZip: false,
  packager: 'npm',
  installExtraArgs: [],
  watch: {
    pattern: './**/*.(js|ts)',
    ignore: [WORK_FOLDER, 'dist', 'node_modules', SERVERLESS_FOLDER],
  },
  keepOutputDirectory: false,
  packagerOptions: {},
  platform: 'node',
};

function updateFile(op: string, src: string, dest: string) {
  if (['add', 'change', 'addDir'].includes(op)) {
    fs.copySync(src, dest, {
      dereference: true,
      errorOnExist: false,
      preserveTimestamps: true,
      recursive: true,
    });
    return;
  }

  if (['unlink', 'unlinkDir'].includes(op)) {
    fs.removeSync(dest);
  }
}

=======
>>>>>>> bdb60e5f
class EsbuildServerlessPlugin implements ServerlessPlugin {
  serviceDirPath: string;
  outputWorkFolder: string;
  workDirPath: string;
  outputBuildFolder: string;
  buildDirPath: string;
  log: ServerlessPlugin.Logging['log'];

  serverless: Serverless;
  options: Serverless.Options;
  hooks: ServerlessPlugin.Hooks;
  buildResults: FunctionBuildResult[];
  packExternalModules: () => Promise<void>;
  pack: () => Promise<void>;
  preOffline: () => Promise<void>;
  preLocal: () => void;

  constructor(
    serverless: Serverless,
    options: Serverless.Options,
    logging?: ServerlessPlugin.Logging
  ) {
    this.serverless = serverless;
    this.options = options;
    this.log =
      logging?.log ||
      buildServerlessV3LoggerFromLegacyLogger(this.serverless.cli.log, this.options.verbose);
    this.packExternalModules = packExternalModules.bind(this);
    this.pack = pack.bind(this);
    this.preOffline = preOffline.bind(this);
    this.preLocal = preLocal.bind(this);

    this.outputWorkFolder = this.buildOptions.outputWorkFolder || WORK_FOLDER;
    this.outputBuildFolder = this.buildOptions.outputBuildFolder || BUILD_FOLDER;

    // eslint-disable-next-line @typescript-eslint/ban-ts-comment
    // @ts-ignore old versions use servicePath, new versions serviceDir. Types will use only one of them
    this.serviceDirPath = this.serverless.config.serviceDir || this.serverless.config.servicePath;
    this.workDirPath = path.join(this.serviceDirPath, this.outputWorkFolder);
    this.buildDirPath = path.join(this.workDirPath, this.outputBuildFolder);

    this.hooks = {
      'before:run:run': async () => {
        await this.bundle();
        await this.packExternalModules();
        await this.copyExtras();
      },
      'before:offline:start': async () => {
        await this.bundle(true);
        await this.packExternalModules();
        await this.copyExtras();
        await this.preOffline();
        this.watch();
      },
      'before:offline:start:init': async () => {
        await this.bundle(true);
        await this.packExternalModules();
        await this.copyExtras();
        await this.preOffline();
        this.watch();
      },
      'before:package:createDeploymentArtifacts': async () => {
        await this.bundle();
        await this.packExternalModules();
        await this.copyExtras();
        await this.pack();
      },
      'after:package:createDeploymentArtifacts': async () => {
        await this.cleanup();
      },
      'before:deploy:function:packageFunction': async () => {
        await this.bundle();
        await this.packExternalModules();
        await this.copyExtras();
        await this.pack();
      },
      'after:deploy:function:packageFunction': async () => {
        await this.cleanup();
      },
      'before:invoke:local:invoke': async () => {
        await this.bundle();
        await this.packExternalModules();
        await this.copyExtras();
        await this.preLocal();
      },
    };
  }

  /**
   * Checks if the runtime for the given function is nodejs.
   * If the runtime is not set , checks the global runtime.
   * @param {Serverless.FunctionDefinitionHandler} func the function to be checked
   * @returns {boolean} true if the function/global runtime is nodejs; false, otherwise
   */
  private isNodeFunction(func: Serverless.FunctionDefinitionHandler): boolean {
    const runtime = func.runtime || this.serverless.service.provider.runtime;
    const runtimeMatcher = providerRuntimeMatcher[this.serverless.service.provider.name];
    return Boolean(runtimeMatcher?.[runtime]);
  }

  /**
   * Checks if the function has a handler
   * @param {Serverless.FunctionDefinitionHandler | Serverless.FunctionDefinitionImage} func the function to be checked
   * @returns {boolean} true if the function has a handler
   */
  private isFunctionDefinitionHandler(
    func: Serverless.FunctionDefinitionHandler | Serverless.FunctionDefinitionImage
  ): func is Serverless.FunctionDefinitionHandler {
    return Boolean((func as Serverless.FunctionDefinitionHandler)?.handler);
  }

  get functions(): Record<string, Serverless.FunctionDefinitionHandler> {
    const functions = this.options.function
      ? {
          [this.options.function]: this.serverless.service.getFunction(this.options.function),
        }
      : this.serverless.service.functions;

    // ignore all functions with a different runtime than nodejs:
    const nodeFunctions: Record<string, Serverless.FunctionDefinitionHandler> = {};
    for (const [functionAlias, fn] of Object.entries(functions)) {
      if (this.isFunctionDefinitionHandler(fn) && this.isNodeFunction(fn)) {
        nodeFunctions[functionAlias] = fn;
      }
    }
    return nodeFunctions;
  }

  get plugins(): Plugins {
    if (!this.buildOptions.plugins) return;

    const plugins: Plugins | ReturnPluginsFn = require(path.join(
      this.serviceDirPath,
      this.buildOptions.plugins
    ));

    if (typeof plugins === 'function') {
      return plugins(this.serverless);
    }

    return plugins;
  }

  get packagePatterns() {
    const { service } = this.serverless;
    const patterns = [];
    const ignored = [];

    for (const pattern of service.package.patterns) {
      if (pattern.startsWith('!')) {
        ignored.push(pattern.slice(1));
      } else {
        patterns.push(pattern);
      }
    }

    // eslint-disable-next-line @typescript-eslint/no-unused-vars
    for (const [_, fn] of Object.entries(this.functions)) {
      if (fn.package.patterns.length === 0) {
        continue;
      }

      for (const pattern of fn.package.patterns) {
        if (pattern.startsWith('!')) {
          ignored.push(pattern.slice(1));
        } else {
          patterns.push(pattern);
        }
      }
    }

    return { patterns, ignored };
  }

  private getCachedOptions = memoizeWith(always('cache'), () => {
    const DEFAULT_BUILD_OPTIONS: Partial<Configuration> = {
      bundle: true,
      target: 'node12',
      external: [],
      exclude: ['aws-sdk'],
      nativeZip: false,
      packager: 'npm',
      installExtraArgs: [],
      watch: {
        pattern: './**/*.(js|ts)',
        ignore: [this.outputWorkFolder, 'dist', 'node_modules', this.outputBuildFolder],
      },
      keepOutputDirectory: false,
      packagerOptions: {},
      platform: 'node',
    };

    const runtimeMatcher = providerRuntimeMatcher[this.serverless.service.provider.name];
    const target = runtimeMatcher?.[this.serverless.service.provider.runtime];
    const resolvedOptions = {
      ...(target ? { target } : {}),
    };
    const withDefaultOptions = mergeRight(DEFAULT_BUILD_OPTIONS);
    const withResolvedOptions = mergeRight(withDefaultOptions(resolvedOptions));
    return withResolvedOptions<Configuration>(this.serverless.service.custom?.esbuild ?? {});
  });

  get buildOptions() {
    return this.getCachedOptions();
  }

  get rootFileNames() {
    return extractFileNames(
      this.serviceDirPath,
      this.serverless.service.provider.name,
      this.functions
    );
  }

  async watch(): Promise<void> {
    let defaultPatterns = this.buildOptions.watch.pattern;

    const options = {
      ignored: this.buildOptions.watch.ignore || [],
      awaitWriteFinish: true,
      ignoreInitial: true,
    };

    if (!Array.isArray(defaultPatterns)) {
      defaultPatterns = [defaultPatterns];
    }

    if (!Array.isArray(options.ignored)) {
      options.ignored = [options.ignored];
    }

    const { patterns, ignored } = this.packagePatterns;
    defaultPatterns = [...defaultPatterns, ...patterns];
    options.ignored = [...options.ignored, ...ignored];
    chokidar.watch(defaultPatterns, options).on('all', (eventName, srcPath) =>
      this.bundle(true)
        .then(() => this.updateFile(eventName, srcPath))
        .then(() => this.log.verbose('Watching files for changes...'))
        .catch(() => this.log.error('Bundle error, waiting for a file change to reload...'))
    );
  }

  prepare() {
    fs.mkdirpSync(this.buildDirPath);
    fs.mkdirpSync(path.join(this.workDirPath, SERVERLESS_FOLDER));
    // exclude serverless-esbuild
    this.serverless.service.package = {
      ...(this.serverless.service.package || {}),
      patterns: [
        ...new Set([
          ...(this.serverless.service.package?.include || []),
          ...(this.serverless.service.package?.exclude || []).map(concat('!')),
          ...(this.serverless.service.package?.patterns || []),
          '!node_modules/serverless-esbuild',
        ]),
      ],
    };

    for (const fn of Object.values(this.functions)) {
      fn.package = {
        ...(fn.package || {}),
        patterns: [
          ...new Set([
            ...(fn.package?.include || []),
            ...(fn.package?.exclude || []).map(concat('!')),
            ...(fn.package?.patterns || []),
          ]),
        ],
      };
    }
  }

  async bundle(incremental = false): Promise<BuildResult[]> {
    this.prepare();
    this.log.verbose(`Compiling to ${this.buildOptions.target} bundle with esbuild...`);
    if (this.buildOptions.disableIncremental === true) {
      incremental = false;
    }

    const bundleMapper = async (bundleInfo) => {
      const { entry, func, functionAlias } = bundleInfo;
      const config: Omit<BuildOptions, 'watch'> = {
        ...this.buildOptions,
        external: [
          ...this.buildOptions.external,
          ...(this.buildOptions.exclude === '*' || this.buildOptions.exclude.includes('*')
            ? []
            : this.buildOptions.exclude),
        ],
        entryPoints: [entry],
        outdir: path.join(this.buildDirPath, path.dirname(entry)),
        incremental,
        plugins: this.plugins,
      };

      // esbuild v0.7.0 introduced config options validation, so I have to delete plugin specific options from esbuild config.
      delete config['concurrency'];
      delete config['exclude'];
      delete config['nativeZip'];
      delete config['packager'];
      delete config['packagePath'];
      delete config['watch'];
      delete config['keepOutputDirectory'];
      delete config['packagerOptions'];
      delete config['installExtraArgs'];
      delete config['disableIncremental'];

      const bundlePath = entry.substr(0, entry.lastIndexOf('.')) + '.js';

      if (this.buildResults) {
        const { result } = this.buildResults.find(({ func: fn }) => fn.name === func.name);
        if (result.rebuild) {
          await result.rebuild();
          return { result, bundlePath, func, functionAlias };
        }
      }

      const result = await build(config);

      if (config.metafile) {
        fs.writeFileSync(
          path.join(this.buildDirPath, `${trimExtension(entry)}-meta.json`),
          JSON.stringify(result.metafile, null, 2)
        );
      }

      return { result, bundlePath, func, functionAlias };
    };
    this.log.verbose(`Compiling with concurrency: ${this.buildOptions.concurrency ?? 'Infinity'}`);
    this.buildResults = await pMap(this.rootFileNames, bundleMapper, {
      concurrency: this.buildOptions.concurrency,
    });
    this.log.verbose('Compiling completed.');
    return this.buildResults.map((r) => r.result);
  }

  async updateFile(op: string, filename: string) {
    const { service } = this.serverless;

    if (
      service.package.patterns.length > 0 &&
      anymatch(
        service.package.patterns.filter((p) => !p.startsWith('!')),
        filename
      )
    ) {
      const destFileName = path.resolve(path.join(this.buildDirPath, filename));
      updateFile(op, path.resolve(filename), destFileName);
      return;
    }

    for (const [functionAlias, fn] of Object.entries(this.functions)) {
      if (fn.package.patterns.length === 0) {
        continue;
      }

      if (
        anymatch(
          fn.package.patterns.filter((p) => !p.startsWith('!')),
          filename
        )
      ) {
        const destFileName = path.resolve(
          path.join(this.buildDirPath, `${ONLY_PREFIX}${functionAlias}`, filename)
        );
        updateFile(op, path.resolve(filename), destFileName);
        return;
      }
    }
  }

  /** Link or copy extras such as node_modules or package.patterns definitions */
  async copyExtras() {
    const { service } = this.serverless;

    // include any "extras" from the "patterns" section
    if (service.package.patterns.length > 0) {
      const files = await globby(service.package.patterns);

      for (const filename of files) {
        const destFileName = path.resolve(path.join(this.buildDirPath, filename));
        updateFile('add', path.resolve(filename), destFileName);
      }
    }

    // include any "extras" from the individual function "patterns" section
    for (const [functionAlias, fn] of Object.entries(this.functions)) {
      if (fn.package.patterns.length === 0) {
        continue;
      }
      const files = await globby(fn.package.patterns);
      for (const filename of files) {
        const destFileName = path.resolve(
          path.join(this.buildDirPath, `${ONLY_PREFIX}${functionAlias}`, filename)
        );
        updateFile('add', path.resolve(filename), destFileName);
      }
    }
  }

  /**
   * Move built code to the serverless folder, taking into account individual
   * packaging preferences.
   */
  async moveArtifacts(): Promise<void> {
    const { service } = this.serverless;

    await fs.copy(
      path.join(this.workDirPath, SERVERLESS_FOLDER),
      path.join(this.serviceDirPath, SERVERLESS_FOLDER)
    );

    if (service.package.individually || this.options.function) {
      Object.values(this.functions).forEach((func) => {
        func.package.artifact = path.join(
          this.serviceDirPath,
          SERVERLESS_FOLDER,
          path.basename(func.package.artifact)
        );
      });
      return;
    }

    service.package.artifact = path.join(
      this.serviceDirPath,
      SERVERLESS_FOLDER,
      path.basename(service.package.artifact)
    );
  }

  async cleanup(): Promise<void> {
    await this.moveArtifacts();
    // Remove temp build folder
    if (!this.buildOptions.keepOutputDirectory) {
      fs.removeSync(path.join(this.workDirPath));
    }
  }
}

export = EsbuildServerlessPlugin;<|MERGE_RESOLUTION|>--- conflicted
+++ resolved
@@ -22,24 +22,6 @@
 import { BUILD_FOLDER, ONLY_PREFIX, SERVERLESS_FOLDER, WORK_FOLDER } from './constants';
 import { Configuration, FunctionBuildResult, Plugins, ReturnPluginsFn } from './types';
 
-<<<<<<< HEAD
-const DEFAULT_BUILD_OPTIONS: Partial<Configuration> = {
-  bundle: true,
-  target: 'node12',
-  external: [],
-  exclude: ['aws-sdk'],
-  nativeZip: false,
-  packager: 'npm',
-  installExtraArgs: [],
-  watch: {
-    pattern: './**/*.(js|ts)',
-    ignore: [WORK_FOLDER, 'dist', 'node_modules', SERVERLESS_FOLDER],
-  },
-  keepOutputDirectory: false,
-  packagerOptions: {},
-  platform: 'node',
-};
-
 function updateFile(op: string, src: string, dest: string) {
   if (['add', 'change', 'addDir'].includes(op)) {
     fs.copySync(src, dest, {
@@ -56,8 +38,6 @@
   }
 }
 
-=======
->>>>>>> bdb60e5f
 class EsbuildServerlessPlugin implements ServerlessPlugin {
   serviceDirPath: string;
   outputWorkFolder: string;
