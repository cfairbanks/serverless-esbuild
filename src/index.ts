--- conflicted
+++ resolved
@@ -319,71 +319,6 @@
     }
   }
 
-<<<<<<< HEAD
-  async bundle(incremental = false): Promise<BuildResult[]> {
-    this.prepare();
-    this.log.verbose(`Compiling to ${this.buildOptions.target} bundle with esbuild...`);
-    if (this.buildOptions.disableIncremental === true) {
-      incremental = false;
-    }
-
-    const bundleMapper = async (bundleInfo) => {
-      const { entry, func, functionAlias } = bundleInfo;
-      const config: Omit<BuildOptions, 'watch'> = {
-        ...this.buildOptions,
-        external: [
-          ...this.buildOptions.external,
-          ...(this.buildOptions.exclude === '*' || this.buildOptions.exclude.includes('*')
-            ? []
-            : this.buildOptions.exclude),
-        ],
-        entryPoints: [entry],
-        outdir: path.join(this.buildDirPath, path.dirname(entry)),
-        incremental,
-        plugins: this.plugins,
-      };
-
-      // esbuild v0.7.0 introduced config options validation, so I have to delete plugin specific options from esbuild config.
-      delete config['concurrency'];
-      delete config['exclude'];
-      delete config['nativeZip'];
-      delete config['packager'];
-      delete config['packagePath'];
-      delete config['watch'];
-      delete config['keepOutputDirectory'];
-      delete config['packagerOptions'];
-      delete config['installExtraArgs'];
-      delete config['disableIncremental'];
-
-      const bundlePath = entry.substr(0, entry.lastIndexOf('.')) + '.js';
-
-      if (this.buildResults) {
-        const { result } = this.buildResults.find(({ func: fn }) => fn.name === func.name);
-        if (result.rebuild) {
-          await result.rebuild();
-          return { result, bundlePath, func, functionAlias };
-        }
-      }
-
-      const result = await build(config);
-
-      if (config.metafile) {
-        fs.writeFileSync(
-          path.join(this.buildDirPath, `${trimExtension(entry)}-meta.json`),
-          JSON.stringify(result.metafile, null, 2)
-        );
-      }
-
-      return { result, bundlePath, func, functionAlias };
-    };
-    this.log.verbose(`Compiling with concurrency: ${this.buildOptions.concurrency ?? 'Infinity'}`);
-    this.buildResults = await pMap(this.rootFileNames, bundleMapper, {
-      concurrency: this.buildOptions.concurrency,
-    });
-    this.log.verbose('Compiling completed.');
-    return this.buildResults.map((r) => r.result);
-  }
-
   async updateFile(op: string, filename: string) {
     const { service } = this.serverless;
 
@@ -419,8 +354,6 @@
     }
   }
 
-=======
->>>>>>> fdafcbe0
   /** Link or copy extras such as node_modules or package.patterns definitions */
   async copyExtras() {
     const { service } = this.serverless;
